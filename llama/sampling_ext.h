// TODO: this is a temporary wrapper to allow calling C++ code from CGo
#ifndef SAMPLING_EXT_H
#define SAMPLING_EXT_H

#ifdef __cplusplus
extern "C"
{
#endif

    // Forward declaration to avoid include of "sampling.h" which has c++
    // includes
    struct common_sampler;
    struct common_sampler_cparams {
        int32_t top_k;
        float top_p;
        float min_p;
        float typical_p;
        float temp;
        int32_t penalty_last_n;
        float penalty_repeat;
        float penalty_freq;
        float penalty_present;
        int32_t mirostat;
        float mirostat_tau;
        float mirostat_eta;
        uint32_t seed;
        char *grammar;
    };

    struct common_sampler *common_sampler_cinit(const struct llama_model *model, struct common_sampler_cparams *params);
    void common_sampler_cfree(struct common_sampler *sampler);
    void common_sampler_creset(struct common_sampler *sampler);
    void common_sampler_caccept(struct common_sampler *sampler, llama_token id, bool apply_grammar);
    llama_token common_sampler_csample(struct common_sampler *sampler, struct llama_context *ctx, int idx);

    int schema_to_grammar(const char *json_schema, char *grammar, size_t max_len);

<<<<<<< HEAD

    int common_sampler_csample_and_accept_n(struct common_sampler * sampler, struct llama_context * ctx,
    const llama_token *draft, size_t draft_size, bool grammar_first,
    llama_token *result, size_t max_result_size);
=======
    struct llama_vocab * llama_load_vocab_from_file(const char * fname);
    void llama_free_vocab(struct llama_vocab * vocab);
>>>>>>> b6022c07

#ifdef __cplusplus
}
#endif

#endif // SAMPLING_EXT_H<|MERGE_RESOLUTION|>--- conflicted
+++ resolved
@@ -35,15 +35,13 @@
 
     int schema_to_grammar(const char *json_schema, char *grammar, size_t max_len);
 
-<<<<<<< HEAD
+    struct llama_vocab * llama_load_vocab_from_file(const char * fname);
+    void llama_free_vocab(struct llama_vocab * vocab);
+
 
     int common_sampler_csample_and_accept_n(struct common_sampler * sampler, struct llama_context * ctx,
     const llama_token *draft, size_t draft_size, bool grammar_first,
     llama_token *result, size_t max_result_size);
-=======
-    struct llama_vocab * llama_load_vocab_from_file(const char * fname);
-    void llama_free_vocab(struct llama_vocab * vocab);
->>>>>>> b6022c07
 
 #ifdef __cplusplus
 }
