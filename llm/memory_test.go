--- conflicted
+++ resolved
@@ -62,11 +62,7 @@
 	opts := api.DefaultOptions()
 	opts.DraftNumCtx = opts.NumCtx
 	t.Run("cpu", func(t *testing.T) {
-<<<<<<< HEAD
-		estimate, draftEstimate := EstimateGPULayers(gpus, ggml, projectors, ggml, opts)
-=======
-		estimate := EstimateGPULayers(gpus, ggml, projectors, opts, 1)
->>>>>>> b6022c07
+		estimate, draftEstimate := EstimateGPULayers(gpus, ggml, projectors, ggml, opts, 1)
 		assert.Equal(t, 0, estimate.Layers)
 		assert.Equal(t, uint64(0), estimate.Graph)
 		assert.Equal(t, 0, draftEstimate.Layers)
@@ -137,15 +133,11 @@
 			gpus[1].FreeMemory += gpuMinimumMemory + layerSize + s.layer1*layerSize + 1
 			gpus[0].FreeMemory += max(graphFullOffload, graphPartialOffload)
 			gpus[1].FreeMemory += max(graphFullOffload, graphPartialOffload)
-<<<<<<< HEAD
 			if s.useDraft {
 				gpus[1].FreeMemory += layerSize // buffer for draft model layer
 				gpus[1].FreeMemory += min(draftGraphFullOffload, draftGraphPartialOffload)
 			}
-			estimate, draftEstimate := EstimateGPULayers(gpus, ggml, projectors, ggml, opts)
-=======
-			estimate := EstimateGPULayers(gpus, ggml, projectors, opts, 1)
->>>>>>> b6022c07
+			estimate, draftEstimate := EstimateGPULayers(gpus, ggml, projectors, ggml, opts, 1)
 			assert.Equal(t, int(s.expect0+s.expect1), estimate.Layers, "scenario %d: %v", i, s)
 			assert.Equal(t, fmt.Sprintf("%d,%d", s.expect0, s.expect1), estimate.TensorSplit, "scenario %d: %v", i, s)
 			if s.useDraft {
