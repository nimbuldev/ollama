--- conflicted
+++ resolved
@@ -46,13 +46,8 @@
 	return
 }
 
-<<<<<<< HEAD
-func newMockServer(mock *mockRunner) func(discover.GpuInfoList, string, *llm.GGML, []string, []string, string, *llm.GGML, api.Options, int) (llm.LlamaServer, error) {
-	return func(gpus discover.GpuInfoList, model string, ggml *llm.GGML, projectors, system []string, draftModel string, dggml *llm.GGML, opts api.Options, numParallel int) (llm.LlamaServer, error) {
-=======
-func newMockServer(mock *mockRunner) func(discover.GpuInfoList, string, *ggml.GGML, []string, []string, api.Options, int) (llm.LlamaServer, error) {
-	return func(_ discover.GpuInfoList, _ string, _ *ggml.GGML, _, _ []string, _ api.Options, _ int) (llm.LlamaServer, error) {
->>>>>>> b6022c07
+func newMockServer(mock *mockRunner) func(discover.GpuInfoList, string, *ggml.GGML, []string, []string, string, *ggml.GGML, api.Options, int) (llm.LlamaServer, error) {
+	return func(_ discover.GpuInfoList, _ string, _ *ggml.GGML, _, _ []string, _ string, _ *ggml.GGML, _ api.Options, _ int) (llm.LlamaServer, error) {
 		return mock, nil
 	}
 }
@@ -82,11 +77,7 @@
 			getGpuFn:      discover.GetGPUInfo,
 			getCpuFn:      discover.GetCPUInfo,
 			reschedDelay:  250 * time.Millisecond,
-<<<<<<< HEAD
-			loadFn: func(req *LlmRequest, ggml *llm.GGML, dggml *llm.GGML, gpus discover.GpuInfoList, numParallel int) {
-=======
-			loadFn: func(req *LlmRequest, _ *ggml.GGML, _ discover.GpuInfoList, _ int) {
->>>>>>> b6022c07
+			loadFn: func(req *LlmRequest, _ *ggml.GGML, _ *ggml.GGML, _ discover.GpuInfoList, _ int) {
 				// add small delay to simulate loading
 				time.Sleep(time.Millisecond)
 				req.successCh <- &runnerRef{
@@ -622,11 +613,7 @@
 			getGpuFn:      discover.GetGPUInfo,
 			getCpuFn:      discover.GetCPUInfo,
 			reschedDelay:  250 * time.Millisecond,
-<<<<<<< HEAD
-			loadFn: func(req *LlmRequest, ggml *llm.GGML, dggml *llm.GGML, gpus discover.GpuInfoList, numParallel int) {
-=======
-			loadFn: func(req *LlmRequest, _ *ggml.GGML, _ discover.GpuInfoList, _ int) {
->>>>>>> b6022c07
+			loadFn: func(req *LlmRequest, _ *ggml.GGML, _ *ggml.GGML, _ discover.GpuInfoList, _ int) {
 				// add small delay to simulate loading
 				time.Sleep(time.Millisecond)
 				req.successCh <- &runnerRef{
