package server

import (
	"bytes"
	"context"
	"errors"
	"log/slog"
	"os"
	"testing"
	"time"

	"github.com/stretchr/testify/require"

	"github.com/ollama/ollama/api"
	"github.com/ollama/ollama/app/lifecycle"
	"github.com/ollama/ollama/discover"
	"github.com/ollama/ollama/format"
	"github.com/ollama/ollama/fs/ggml"
	"github.com/ollama/ollama/llm"
)

func TestMain(m *testing.M) {
	os.Setenv("OLLAMA_DEBUG", "1")
	lifecycle.InitLogging()
	os.Exit(m.Run())
}

func TestInitScheduler(t *testing.T) {
	ctx, done := context.WithCancel(context.Background())
	defer done()
	s := InitScheduler(ctx)
	s.loadedMu.Lock()
	require.NotNil(t, s.loaded)
	s.loadedMu.Unlock()
}

func TestLoad(t *testing.T) {
	ctx, done := context.WithTimeout(context.Background(), 20*time.Millisecond)
	defer done()
	s := InitScheduler(ctx)
	var f *ggml.GGML // value not used in tests
	req := &LlmRequest{
		ctx:             ctx,
		model:           &Model{ModelPath: "foo"},
		opts:            api.DefaultOptions(),
		successCh:       make(chan *runnerRef, 1),
		errCh:           make(chan error, 1),
		sessionDuration: &api.Duration{Duration: 2 * time.Second},
	}
	// Fail to load model first
<<<<<<< HEAD
	s.newServerFn = func(gpus discover.GpuInfoList, model string, ggml *llm.GGML, adapters []string, projectors []string, draftModel string, dggml *llm.GGML, opts api.Options, numParallel int) (llm.LlamaServer, error) {
		return nil, errors.New("something failed to load model blah")
	}
	gpus := discover.GpuInfoList{}
	s.load(req, ggml, nil, gpus, 0)
=======
	s.newServerFn = func(gpus discover.GpuInfoList, model string, f *ggml.GGML, adapters []string, projectors []string, opts api.Options, numParallel int) (llm.LlamaServer, error) {
		return nil, errors.New("something failed to load model blah")
	}
	gpus := discover.GpuInfoList{}
	s.load(req, f, gpus, 0)
>>>>>>> b6022c07
	require.Empty(t, req.successCh)
	require.Len(t, req.errCh, 1)
	s.loadedMu.Lock()
	require.Empty(t, s.loaded)
	s.loadedMu.Unlock()
	err := <-req.errCh
	require.Contains(t, err.Error(), "this model may be incompatible")

	server := &mockLlm{estimatedVRAM: 10, estimatedVRAMByGPU: map[string]uint64{}}
<<<<<<< HEAD
	s.newServerFn = func(gpus discover.GpuInfoList, model string, ggml *llm.GGML, adapters []string, projectors []string, draftModel string, dggml *llm.GGML, opts api.Options, numParallel int) (llm.LlamaServer, error) {
		return server, nil
	}
	s.load(req, ggml, nil, gpus, 0)
=======
	s.newServerFn = func(gpus discover.GpuInfoList, model string, f *ggml.GGML, adapters []string, projectors []string, opts api.Options, numParallel int) (llm.LlamaServer, error) {
		return server, nil
	}
	s.load(req, f, gpus, 0)
>>>>>>> b6022c07
	select {
	case err := <-req.errCh:
		require.NoError(t, err)
	case resp := <-req.successCh:
		require.Equal(t, uint64(10), resp.estimatedVRAM)
		require.Equal(t, uint(1), resp.refCount)
		s.loadedMu.Lock()
		require.Len(t, s.loaded, 1)
		s.loadedMu.Unlock()
	}

	req.model.ModelPath = "dummy_model_path"
	req.model.ShortName = "dummy_model_short_name"
	server.waitResp = errors.New("wait failure")
<<<<<<< HEAD
	s.load(req, ggml, nil, gpus, 0)
=======
	s.load(req, f, gpus, 0)
>>>>>>> b6022c07
	select {
	case err := <-req.errCh:
		require.Contains(t, err.Error(), "wait failure")
	case resp := <-req.successCh:
		t.Fatalf("unexpected success %v", resp)
	}
	s.loadedMu.Lock()
	runner := s.loaded["dummy_model_short_name"]
	s.loadedMu.Unlock()
	require.NotNil(t, runner)
	require.Equal(t, uint(0), runner.refCount)
	time.Sleep(1 * time.Millisecond)
	require.Len(t, s.expiredCh, 1)
}

type reqBundle struct {
	ctx     context.Context //nolint:containedctx
	ctxDone func()
	srv     *mockLlm
	req     *LlmRequest
	f       *ggml.GGML
}

<<<<<<< HEAD
func (scenario *reqBundle) newServer(gpus discover.GpuInfoList, model string, ggml *llm.GGML, adapters []string, projectors []string, draftModel string, dggml *llm.GGML, opts api.Options, numParallel int) (llm.LlamaServer, error) {
=======
func (scenario *reqBundle) newServer(gpus discover.GpuInfoList, model string, f *ggml.GGML, adapters []string, projectors []string, opts api.Options, numParallel int) (llm.LlamaServer, error) {
>>>>>>> b6022c07
	return scenario.srv, nil
}

func newScenarioRequest(t *testing.T, ctx context.Context, modelName string, estimatedVRAM uint64, duration *api.Duration) *reqBundle {
	b := &reqBundle{}
	b.ctx, b.ctxDone = context.WithCancel(ctx)
	t.Helper()

	f, err := os.CreateTemp(t.TempDir(), modelName)
	require.NoError(t, err)
	defer f.Close()

	require.NoError(t, ggml.WriteGGUF(f, ggml.KV{
		"general.architecture":          "llama",
		"llama.context_length":          uint32(32),
		"llama.embedding_length":        uint32(4096),
		"llama.block_count":             uint32(1),
		"llama.attention.head_count":    uint32(32),
		"llama.attention.head_count_kv": uint32(32),
		"tokenizer.ggml.tokens":         []string{" "},
		"tokenizer.ggml.scores":         []float32{0},
		"tokenizer.ggml.token_type":     []int32{0},
	}, []ggml.Tensor{
		{Name: "blk.0.attn.weight", Kind: uint32(0), Offset: uint64(0), Shape: []uint64{1, 1, 1, 1}, WriterTo: bytes.NewReader(make([]byte, 32))},
		{Name: "output.weight", Kind: uint32(0), Offset: uint64(0), Shape: []uint64{1, 1, 1, 1}, WriterTo: bytes.NewReader(make([]byte, 32))},
	}))
	require.NoError(t, err)

	fname := f.Name()
<<<<<<< HEAD
	model := &Model{Name: modelName, ShortName: modelName, ModelPath: fname}
	b.ggml, err = llm.LoadModel(model.ModelPath, 0)
=======
	model := &Model{Name: modelName, ModelPath: fname}
	b.f, err = llm.LoadModel(model.ModelPath, 0)
>>>>>>> b6022c07
	require.NoError(t, err)

	if duration == nil {
		duration = &api.Duration{Duration: 5 * time.Millisecond}
	}
	b.req = &LlmRequest{
		ctx:             b.ctx,
		model:           model,
		opts:            api.DefaultOptions(),
		sessionDuration: duration,
		successCh:       make(chan *runnerRef, 1),
		errCh:           make(chan error, 1),
	}
	b.srv = &mockLlm{estimatedVRAM: estimatedVRAM, estimatedVRAMByGPU: map[string]uint64{"": estimatedVRAM}}
	return b
}

func getGpuFn() discover.GpuInfoList {
	g := discover.GpuInfo{Library: "metal"}
	g.TotalMemory = 24 * format.GigaByte
	g.FreeMemory = 12 * format.GigaByte
	return []discover.GpuInfo{g}
}

func getCpuFn() discover.GpuInfoList {
	g := discover.GpuInfo{Library: "cpu"}
	g.TotalMemory = 32 * format.GigaByte
	g.FreeMemory = 26 * format.GigaByte
	return []discover.GpuInfo{g}
}

func TestRequestsSameModelSameRequest(t *testing.T) {
	ctx, done := context.WithTimeout(context.Background(), 500*time.Millisecond)
	defer done()
	s := InitScheduler(ctx)
	s.getGpuFn = getGpuFn
	s.getCpuFn = getCpuFn
	a := newScenarioRequest(t, ctx, "ollama-model-1", 10, &api.Duration{Duration: 5 * time.Millisecond})
	b := newScenarioRequest(t, ctx, "ollama-model-1", 11, &api.Duration{Duration: 0})
	b.req.model = a.req.model
	b.f = a.f

	s.newServerFn = a.newServer
	slog.Info("a")
	s.pendingReqCh <- a.req
	require.Len(t, s.pendingReqCh, 1)
	s.Run(ctx)
	select {
	case resp := <-a.req.successCh:
		require.Equal(t, resp.llama, a.srv)
		require.Empty(t, s.pendingReqCh)
		require.Empty(t, a.req.errCh)
	case err := <-a.req.errCh:
		t.Fatal(err.Error())
	case <-ctx.Done():
		t.Fatal("timeout")
	}

	// Same runner as first request due to not needing a reload
	s.newServerFn = b.newServer
	slog.Info("b")
	s.pendingReqCh <- b.req
	select {
	case resp := <-b.req.successCh:
		require.Equal(t, resp.llama, a.srv)
		require.Empty(t, s.pendingReqCh)
		require.Empty(t, b.req.errCh)
	case err := <-b.req.errCh:
		t.Fatal(err.Error())
	case <-ctx.Done():
		t.Fatal("timeout")
	}
}

func TestRequestsSimpleReloadSameModel(t *testing.T) {
	ctx, done := context.WithTimeout(context.Background(), 500*time.Millisecond)
	defer done()
	s := InitScheduler(ctx)
	s.getGpuFn = getGpuFn
	s.getCpuFn = getCpuFn
	a := newScenarioRequest(t, ctx, "ollama-model-1", 10, &api.Duration{Duration: 5 * time.Millisecond})
	b := newScenarioRequest(t, ctx, "ollama-model-1", 20, &api.Duration{Duration: 5 * time.Millisecond})
	tmpModel := *a.req.model
	b.req.model = &tmpModel
	b.f = a.f

	s.newServerFn = a.newServer
	slog.Info("a")
	s.pendingReqCh <- a.req
	require.Len(t, s.pendingReqCh, 1)
	s.Run(ctx)
	select {
	case resp := <-a.req.successCh:
		require.Equal(t, resp.llama, a.srv)
		require.Empty(t, s.pendingReqCh)
		require.Empty(t, a.req.errCh)
	case err := <-a.req.errCh:
		t.Fatal(err.Error())
	case <-ctx.Done():
		t.Fatal("timeout")
	}

	// Trigger a reload
	s.newServerFn = b.newServer
	b.req.model.AdapterPaths = []string{"new"}
	slog.Info("b")
	s.pendingReqCh <- b.req
	// finish first two requests, so model can reload
	time.Sleep(1 * time.Millisecond)
	a.ctxDone()
	select {
	case resp := <-b.req.successCh:
		require.Equal(t, resp.llama, b.srv)
		require.Empty(t, s.pendingReqCh)
		require.Empty(t, b.req.errCh)
	case err := <-b.req.errCh:
		t.Fatal(err.Error())
	case <-ctx.Done():
		t.Fatal("timeout")
	}
}

func TestRequestsMultipleLoadedModels(t *testing.T) {
	ctx, done := context.WithTimeout(context.Background(), 500*time.Millisecond)
	defer done()
	s := InitScheduler(ctx)
	s.getGpuFn = getGpuFn
	s.getCpuFn = getCpuFn

	// Multiple loaded models
	a := newScenarioRequest(t, ctx, "ollama-model-3a", 1*format.GigaByte, nil)
	b := newScenarioRequest(t, ctx, "ollama-model-3b", 24*format.GigaByte, nil)
	c := newScenarioRequest(t, ctx, "ollama-model-4a", 30, nil)
	c.req.opts.NumGPU = 0                                       // CPU load, will be allowed
	d := newScenarioRequest(t, ctx, "ollama-model-3c", 30, nil) // Needs prior unloaded

	t.Setenv("OLLAMA_MAX_LOADED_MODELS", "1")
	s.newServerFn = a.newServer
	slog.Info("a")
	s.pendingReqCh <- a.req
	s.Run(ctx)
	select {
	case resp := <-a.req.successCh:
		require.Equal(t, resp.llama, a.srv)
		require.Empty(t, s.pendingReqCh)
		require.Empty(t, a.req.errCh)
	case err := <-a.req.errCh:
		t.Fatal(err.Error())
	case <-ctx.Done():
		t.Fatal("timeout")
	}
	s.loadedMu.Lock()
	require.Len(t, s.loaded, 1)
	s.loadedMu.Unlock()

	t.Setenv("OLLAMA_MAX_LOADED_MODELS", "0")
	s.newServerFn = b.newServer
	slog.Info("b")
	s.pendingReqCh <- b.req
	select {
	case resp := <-b.req.successCh:
		require.Equal(t, resp.llama, b.srv)
		require.Empty(t, s.pendingReqCh)
		require.Empty(t, b.req.errCh)
	case err := <-b.req.errCh:
		t.Fatal(err.Error())
	case <-ctx.Done():
		t.Fatal("timeout")
	}
	s.loadedMu.Lock()
	require.Len(t, s.loaded, 2)
	s.loadedMu.Unlock()

	// This is a CPU load with NumGPU = 0 so it should load
	s.newServerFn = c.newServer
	slog.Info("c")
	s.pendingReqCh <- c.req
	select {
	case resp := <-c.req.successCh:
		require.Equal(t, resp.llama, c.srv)
		require.Empty(t, s.pendingReqCh)
		require.Empty(t, c.req.errCh)
	case err := <-c.req.errCh:
		t.Fatal(err.Error())
	case <-ctx.Done():
		t.Fatal("timeout")
	}
	s.loadedMu.Lock()
	require.Len(t, s.loaded, 3)
	s.loadedMu.Unlock()

	// Try to load a model that won't fit
	s.newServerFn = d.newServer
	slog.Info("d")
	s.loadedMu.Lock()
	require.Len(t, s.loaded, 3)
	s.loadedMu.Unlock()
	a.ctxDone() // Won't help since this one isn't big enough to make room
	time.Sleep(2 * time.Millisecond)
	s.pendingReqCh <- d.req
	// finish prior request, so new model can load
	time.Sleep(6 * time.Millisecond)
	s.loadedMu.Lock()
	require.Len(t, s.loaded, 2)
	s.loadedMu.Unlock()
	b.ctxDone()
	select {
	case resp := <-d.req.successCh:
		require.Equal(t, resp.llama, d.srv)
		require.Empty(t, s.pendingReqCh)
		require.Empty(t, d.req.errCh)
	case <-ctx.Done():
		t.Fatal("timeout")
	}
	s.loadedMu.Lock()
	require.Len(t, s.loaded, 2)
	s.loadedMu.Unlock()
}

func TestGetRunner(t *testing.T) {
	ctx, done := context.WithTimeout(context.Background(), 200*time.Millisecond)
	defer done()

	a := newScenarioRequest(t, ctx, "ollama-model-1a", 10, &api.Duration{Duration: 2 * time.Millisecond})
	b := newScenarioRequest(t, ctx, "ollama-model-1b", 10, &api.Duration{Duration: 2 * time.Millisecond})
	c := newScenarioRequest(t, ctx, "ollama-model-1c", 10, &api.Duration{Duration: 2 * time.Millisecond})
	t.Setenv("OLLAMA_MAX_QUEUE", "1")
	s := InitScheduler(ctx)
	s.getGpuFn = getGpuFn
	s.getCpuFn = getCpuFn
	s.newServerFn = a.newServer
	slog.Info("a")
	successCh1a, errCh1a := s.GetRunner(a.ctx, a.req.model, a.req.opts, a.req.sessionDuration)
	require.Len(t, s.pendingReqCh, 1)
	slog.Info("b")
	successCh1b, errCh1b := s.GetRunner(b.ctx, b.req.model, b.req.opts, b.req.sessionDuration)
	require.Len(t, s.pendingReqCh, 1)
	require.Empty(t, successCh1b)
	require.Len(t, errCh1b, 1)
	err := <-errCh1b
	require.Contains(t, err.Error(), "server busy")
	s.Run(ctx)
	select {
	case resp := <-successCh1a:
		require.Equal(t, resp.llama, a.srv)
		require.Empty(t, s.pendingReqCh)
		require.Empty(t, errCh1a)
	case err := <-errCh1a:
		t.Fatal(err.Error())
	case <-ctx.Done():
		t.Fatal("timeout")
	}
	a.ctxDone() // Set "a" model to idle so it can unload
	s.loadedMu.Lock()
	require.Len(t, s.loaded, 1)
	s.loadedMu.Unlock()

	c.req.model.ModelPath = "bad path"
	slog.Info("c")
	successCh1c, errCh1c := s.GetRunner(c.ctx, c.req.model, c.req.opts, c.req.sessionDuration)
	// Starts in pending channel, then should be quickly processed to return an error
	time.Sleep(50 * time.Millisecond) // Long enough for the "a" model to expire and unload
	require.Empty(t, successCh1c)
	s.loadedMu.Lock()
	require.Empty(t, s.loaded)
	s.loadedMu.Unlock()
	require.Len(t, errCh1c, 1)
	err = <-errCh1c
	require.Contains(t, err.Error(), "bad path")
	b.ctxDone()
}

func TestExpireRunner(t *testing.T) {
	ctx, done := context.WithTimeout(context.Background(), 20*time.Millisecond)
	defer done()
	s := InitScheduler(ctx)
	req := &LlmRequest{
		ctx:             ctx,
		model:           &Model{ModelPath: "foo"},
		opts:            api.DefaultOptions(),
		successCh:       make(chan *runnerRef, 1),
		errCh:           make(chan error, 1),
		sessionDuration: &api.Duration{Duration: 2 * time.Minute},
	}

	var f *ggml.GGML
	gpus := discover.GpuInfoList{}
	server := &mockLlm{estimatedVRAM: 10, estimatedVRAMByGPU: map[string]uint64{}}
<<<<<<< HEAD
	s.newServerFn = func(gpus discover.GpuInfoList, model string, ggml *llm.GGML, adapters []string, projectors []string, draftModel string, dggml *llm.GGML, opts api.Options, numParallel int) (llm.LlamaServer, error) {
		return server, nil
	}
	s.load(req, ggml, nil, gpus, 0)
=======
	s.newServerFn = func(gpus discover.GpuInfoList, model string, f *ggml.GGML, adapters []string, projectors []string, opts api.Options, numParallel int) (llm.LlamaServer, error) {
		return server, nil
	}
	s.load(req, f, gpus, 0)
>>>>>>> b6022c07

	select {
	case err := <-req.errCh:
		if err != nil {
			t.Fatalf("expected no errors when loading, got '%s'", err.Error())
		}
	case resp := <-req.successCh:
		s.loadedMu.Lock()
		if resp.refCount != uint(1) || len(s.loaded) != 1 {
			t.Fatalf("expected a model to be loaded")
		}
		s.loadedMu.Unlock()
	}

	s.expireRunner(&Model{ModelPath: "foo"})

	s.finishedReqCh <- req
	s.processCompleted(ctx)

	s.loadedMu.Lock()
	if len(s.loaded) != 0 {
		t.Fatalf("expected model to be unloaded")
	}
	s.loadedMu.Unlock()
}

// TODO - add one scenario that triggers the bogus finished event with positive ref count
func TestPrematureExpired(t *testing.T) {
	ctx, done := context.WithTimeout(context.Background(), 500*time.Millisecond)
	defer done()

	// Same model, same request
	scenario1a := newScenarioRequest(t, ctx, "ollama-model-1a", 10, nil)
	s := InitScheduler(ctx)
	s.getGpuFn = func() discover.GpuInfoList {
		g := discover.GpuInfo{Library: "metal"}
		g.TotalMemory = 24 * format.GigaByte
		g.FreeMemory = 12 * format.GigaByte
		return []discover.GpuInfo{g}
	}
	s.newServerFn = scenario1a.newServer
	successCh1a, errCh1a := s.GetRunner(scenario1a.ctx, scenario1a.req.model, scenario1a.req.opts, scenario1a.req.sessionDuration)
	require.Len(t, s.pendingReqCh, 1)
	s.Run(ctx)
	select {
	case resp := <-successCh1a:
		require.Equal(t, resp.llama, scenario1a.srv)
		require.Empty(t, s.pendingReqCh)
		require.Empty(t, errCh1a)
		s.loadedMu.Lock()
		require.Len(t, s.loaded, 1)
		s.loadedMu.Unlock()
		slog.Info("sending premature expired event now")
		s.expiredCh <- resp // Shouldn't happen in real life, but make sure its safe
	case err := <-errCh1a:
		t.Fatal(err.Error())
	case <-ctx.Done():
		t.Fatal("timeout")
	}
	time.Sleep(scenario1a.req.sessionDuration.Duration)
	scenario1a.ctxDone()
	time.Sleep(20 * time.Millisecond)
	require.LessOrEqual(t, len(s.finishedReqCh), 1)
	time.Sleep(10 * time.Millisecond)
	require.Empty(t, s.finishedReqCh)
	s.loadedMu.Lock()
	require.Empty(t, s.loaded)
	s.loadedMu.Unlock()

	// also shouldn't happen in real life
	s.finishedReqCh <- scenario1a.req
	time.Sleep(5 * time.Millisecond)
}

func TestUseLoadedRunner(t *testing.T) {
	ctx, done := context.WithTimeout(context.Background(), 100*time.Millisecond)
	req := &LlmRequest{
		ctx:             ctx,
		opts:            api.DefaultOptions(),
		successCh:       make(chan *runnerRef, 1),
		sessionDuration: &api.Duration{Duration: 2},
	}
	finished := make(chan *LlmRequest)
	llm1 := &mockLlm{estimatedVRAMByGPU: map[string]uint64{}}
	r1 := &runnerRef{llama: llm1, sessionDuration: 1, numParallel: 1}
	req.useLoadedRunner(r1, finished)
	require.Equal(t, uint(1), r1.refCount)
	require.Equal(t, time.Duration(2), r1.sessionDuration)
	select {
	case success := <-req.successCh:
		require.Equal(t, r1, success)
	case err := <-req.errCh:
		t.Fatal(err.Error())
	case <-ctx.Done():
		t.Fatal("timeout")
	}
	done()
	fin := <-finished
	require.Equal(t, req, fin)
}

func TestUpdateFreeSpace(t *testing.T) {
	ctx, done := context.WithTimeout(context.Background(), 100*time.Millisecond)
	defer done()
	gpus := discover.GpuInfoList{
		{
			Library: "a",
			ID:      "1",
		},
		{
			Library: "a",
			ID:      "2",
		},
	}
	gpus[0].TotalMemory = 1000
	gpus[0].FreeMemory = 900
	gpus[1].TotalMemory = 2000
	gpus[1].FreeMemory = 1900
	llm1 := &mockLlm{estimatedVRAMByGPU: map[string]uint64{"1": 50, "2": 50}}
	llm2 := &mockLlm{estimatedVRAMByGPU: map[string]uint64{"1": 125, "2": 75}}
	r1 := &runnerRef{llama: llm1, gpus: gpus, numParallel: 1}
	r2 := &runnerRef{llama: llm2, gpus: gpus, numParallel: 1}

	s := InitScheduler(ctx)
	s.loadedMu.Lock()
	s.loaded["a"] = r1
	s.loaded["b"] = r2
	s.loadedMu.Unlock()

	s.updateFreeSpace(gpus)
	require.Equal(t, uint64(1000-50-125), gpus[0].FreeMemory)
	require.Equal(t, uint64(2000-50-75), gpus[1].FreeMemory)
}

func TestFilterGPUsWithoutLoadingModels(t *testing.T) {
	ctx, done := context.WithTimeout(context.Background(), 100*time.Millisecond)
	defer done()
	gpus := discover.GpuInfoList{
		{
			Library: "cuda",
			ID:      "0",
		},
		{
			Library: "cuda",
			ID:      "1",
		},
	}
	r1 := &runnerRef{gpus: discover.GpuInfoList{gpus[0]}, loading: true}

	s := InitScheduler(ctx)
	s.loadedMu.Lock()
	s.loaded["a"] = r1
	s.loadedMu.Unlock()

	tmp := s.filterGPUsWithoutLoadingModels(gpus)
	require.Len(t, tmp, 1)
	require.Equal(t, "1", tmp[0].ID)

	r1.gpus = discover.GpuInfoList{gpus[1]}
	tmp = s.filterGPUsWithoutLoadingModels(gpus)
	require.Len(t, tmp, 1)
	require.Equal(t, "0", tmp[0].ID)

	r1.gpus = discover.GpuInfoList{}
	tmp = s.filterGPUsWithoutLoadingModels(gpus)
	require.Len(t, tmp, 2)
}

func TestFindRunnerToUnload(t *testing.T) {
	ctx, done := context.WithTimeout(context.Background(), 100*time.Millisecond)
	defer done()

	r1 := &runnerRef{refCount: 1, sessionDuration: 1, numParallel: 1}
	r2 := &runnerRef{sessionDuration: 2, numParallel: 1}

	s := InitScheduler(ctx)
	s.loadedMu.Lock()
	s.loaded["a"] = r1
	s.loaded["b"] = r2
	s.loadedMu.Unlock()

	resp := s.findRunnerToUnload()
	require.Equal(t, r2, resp)
	r2.refCount = 1
	resp = s.findRunnerToUnload()
	require.Equal(t, r1, resp)
}

func TestNeedsReload(t *testing.T) {
	ctx, done := context.WithTimeout(context.Background(), 100*time.Millisecond)
	defer done()

	llm := &mockLlm{estimatedVRAMByGPU: map[string]uint64{}}
	do := api.DefaultOptions()
	runner := &runnerRef{
		model: &Model{
			AdapterPaths:   []string{"adapter1"},
			ProjectorPaths: []string{"projector1"},
		},
		Options:     &do,
		llama:       llm,
		numParallel: 1,
	}
	req := &LlmRequest{
		model: &Model{
			AdapterPaths:   []string{"adapter2"},
			ProjectorPaths: []string{"projector2"},
		},
		opts: api.DefaultOptions(),
	}
	resp := runner.needsReload(ctx, req)
	require.True(t, resp)
	req.model.AdapterPaths = runner.model.AdapterPaths
	resp = runner.needsReload(ctx, req)
	require.True(t, resp)
	req.model.ProjectorPaths = runner.model.ProjectorPaths
	runner.loading = true
	req.opts.NumBatch = 1234
	resp = runner.needsReload(ctx, req)
	require.True(t, resp)
	req.opts.NumBatch = runner.Options.NumBatch
	llm.pingResp = errors.New("foo")
	resp = runner.needsReload(ctx, req)
	require.True(t, resp)
	llm.pingResp = nil
	resp = runner.needsReload(ctx, req)
	require.False(t, resp)
	req.opts.NumGPU = 99
	resp = runner.needsReload(ctx, req)
	require.True(t, resp)
	req.opts.NumGPU = -1
	resp = runner.needsReload(ctx, req)
	require.False(t, resp)
}

func TestUnloadAllRunners(t *testing.T) {
	ctx, done := context.WithTimeout(context.Background(), 100*time.Millisecond)
	defer done()

	llm1 := &mockLlm{estimatedVRAMByGPU: map[string]uint64{}}
	llm2 := &mockLlm{estimatedVRAMByGPU: map[string]uint64{}}
	s := InitScheduler(ctx)
	s.unloadAllRunners()

	r1 := &runnerRef{llama: llm1, numParallel: 1}
	r2 := &runnerRef{llama: llm2, numParallel: 1}

	s.loadedMu.Lock()
	s.loaded["a"] = r1
	s.loaded["b"] = r2
	s.loadedMu.Unlock()
	s.unloadAllRunners()

	require.True(t, llm1.closeCalled)
	require.True(t, llm2.closeCalled)
}

func TestUnload(t *testing.T) {
	llm1 := &mockLlm{estimatedVRAMByGPU: map[string]uint64{}}
	r1 := &runnerRef{llama: llm1, numParallel: 1}
	r2 := &runnerRef{model: &Model{AdapterPaths: []string{"A"}}, numParallel: 1}
	r1.unload()
	require.True(t, llm1.closeCalled)
	r2.unload()
	require.Nil(t, r2.model)
}

func TestAlreadyCanceled(t *testing.T) {
	ctx, done := context.WithTimeout(context.Background(), 500*time.Millisecond)
	defer done()
	dctx, done2 := context.WithCancel(ctx)
	done2()
	scenario1a := newScenarioRequest(t, dctx, "ollama-model-1", 10, &api.Duration{Duration: 0})
	s := InitScheduler(ctx)
	slog.Info("scenario1a")
	s.pendingReqCh <- scenario1a.req
	require.Len(t, s.pendingReqCh, 1)
	s.Run(ctx)
	time.Sleep(5 * time.Millisecond)
	require.Empty(t, s.pendingReqCh)
	require.Empty(t, scenario1a.req.errCh)
	require.Empty(t, scenario1a.req.successCh)
}

func TestHomogeneousGPUs(t *testing.T) {
	ctx, done := context.WithTimeout(context.Background(), 100*time.Millisecond)
	defer done()
	s := InitScheduler(ctx)

	s.getGpuFn = func() discover.GpuInfoList {
		// Set memory values to require the model to be spread
		gpus := []discover.GpuInfo{
			{Library: "cuda"},
			{Library: "rocm"},
		}
		gpus[0].TotalMemory = 1 * format.GibiByte
		gpus[0].FreeMemory = 256 * format.MebiByte
		gpus[1].TotalMemory = 1 * format.GibiByte
		gpus[1].FreeMemory = 256 * format.MebiByte
		return gpus
	}
	s.getCpuFn = getCpuFn
	a := newScenarioRequest(t, ctx, "ollama-model-1", 10, &api.Duration{Duration: 5 * time.Millisecond})
<<<<<<< HEAD
	s.newServerFn = func(gpus discover.GpuInfoList, model string, ggml *llm.GGML, adapters []string, projectors []string, draftModel string, dggml *llm.GGML, opts api.Options, numParallel int) (llm.LlamaServer, error) {
		require.Len(t, gpus, 1)
		return a.newServer(gpus, model, ggml, adapters, projectors, draftModel, dggml, opts, numParallel)
=======
	s.newServerFn = func(gpus discover.GpuInfoList, model string, f *ggml.GGML, adapters []string, projectors []string, opts api.Options, numParallel int) (llm.LlamaServer, error) {
		require.Len(t, gpus, 1)
		return a.newServer(gpus, model, f, adapters, projectors, opts, numParallel)
>>>>>>> b6022c07
	}
	slog.Info("a")
	s.pendingReqCh <- a.req
	require.Len(t, s.pendingReqCh, 1)
	s.Run(ctx)
	select {
	case resp := <-a.req.successCh:
		require.Equal(t, resp.llama, a.srv)
		require.Empty(t, s.pendingReqCh)
		require.Empty(t, a.req.errCh)
	case err := <-a.req.errCh:
		t.Fatal(err.Error())
	case <-ctx.Done():
		t.Fatal("timeout")
	}
}

type mockLlm struct {
	pingResp           error
	waitResp           error
	completionResp     error
	embeddingResp      []float32
	embeddingRespErr   error
	tokenizeResp       []int
	tokenizeRespErr    error
	detokenizeResp     string
	detonekizeRespErr  error
	closeResp          error
	closeCalled        bool
	estimatedVRAM      uint64
	estimatedTotal     uint64
	estimatedVRAMByGPU map[string]uint64
}

func (s *mockLlm) Ping(ctx context.Context) error             { return s.pingResp }
func (s *mockLlm) WaitUntilRunning(ctx context.Context) error { return s.waitResp }
func (s *mockLlm) Completion(ctx context.Context, req llm.CompletionRequest, fn func(llm.CompletionResponse)) error {
	return s.completionResp
}

func (s *mockLlm) Embedding(ctx context.Context, input string) ([]float32, error) {
	return s.embeddingResp, s.embeddingRespErr
}

func (s *mockLlm) Tokenize(ctx context.Context, content string) ([]int, error) {
	return s.tokenizeResp, s.tokenizeRespErr
}

func (s *mockLlm) Detokenize(ctx context.Context, tokens []int) (string, error) {
	return s.detokenizeResp, s.detonekizeRespErr
}

func (s *mockLlm) Close() error {
	s.closeCalled = true
	return s.closeResp
}
func (s *mockLlm) EstimatedVRAM() uint64                  { return s.estimatedVRAM }
func (s *mockLlm) EstimatedTotal() uint64                 { return s.estimatedTotal }
func (s *mockLlm) EstimatedVRAMByGPU(gpuid string) uint64 { return s.estimatedVRAMByGPU[gpuid] }<|MERGE_RESOLUTION|>--- conflicted
+++ resolved
@@ -48,19 +48,11 @@
 		sessionDuration: &api.Duration{Duration: 2 * time.Second},
 	}
 	// Fail to load model first
-<<<<<<< HEAD
-	s.newServerFn = func(gpus discover.GpuInfoList, model string, ggml *llm.GGML, adapters []string, projectors []string, draftModel string, dggml *llm.GGML, opts api.Options, numParallel int) (llm.LlamaServer, error) {
+	s.newServerFn = func(gpus discover.GpuInfoList, model string, f *ggml.GGML, adapters []string, projectors []string, draftModel string, df *ggml.GGML, opts api.Options, numParallel int) (llm.LlamaServer, error) {
 		return nil, errors.New("something failed to load model blah")
 	}
 	gpus := discover.GpuInfoList{}
-	s.load(req, ggml, nil, gpus, 0)
-=======
-	s.newServerFn = func(gpus discover.GpuInfoList, model string, f *ggml.GGML, adapters []string, projectors []string, opts api.Options, numParallel int) (llm.LlamaServer, error) {
-		return nil, errors.New("something failed to load model blah")
-	}
-	gpus := discover.GpuInfoList{}
-	s.load(req, f, gpus, 0)
->>>>>>> b6022c07
+	s.load(req, f, nil, gpus, 0)
 	require.Empty(t, req.successCh)
 	require.Len(t, req.errCh, 1)
 	s.loadedMu.Lock()
@@ -70,17 +62,10 @@
 	require.Contains(t, err.Error(), "this model may be incompatible")
 
 	server := &mockLlm{estimatedVRAM: 10, estimatedVRAMByGPU: map[string]uint64{}}
-<<<<<<< HEAD
-	s.newServerFn = func(gpus discover.GpuInfoList, model string, ggml *llm.GGML, adapters []string, projectors []string, draftModel string, dggml *llm.GGML, opts api.Options, numParallel int) (llm.LlamaServer, error) {
+	s.newServerFn = func(gpus discover.GpuInfoList, model string, f *ggml.GGML, adapters []string, projectors []string, draftModel string, df *ggml.GGML, opts api.Options, numParallel int) (llm.LlamaServer, error) {
 		return server, nil
 	}
-	s.load(req, ggml, nil, gpus, 0)
-=======
-	s.newServerFn = func(gpus discover.GpuInfoList, model string, f *ggml.GGML, adapters []string, projectors []string, opts api.Options, numParallel int) (llm.LlamaServer, error) {
-		return server, nil
-	}
-	s.load(req, f, gpus, 0)
->>>>>>> b6022c07
+	s.load(req, f, nil, gpus, 0)
 	select {
 	case err := <-req.errCh:
 		require.NoError(t, err)
@@ -95,11 +80,7 @@
 	req.model.ModelPath = "dummy_model_path"
 	req.model.ShortName = "dummy_model_short_name"
 	server.waitResp = errors.New("wait failure")
-<<<<<<< HEAD
-	s.load(req, ggml, nil, gpus, 0)
-=======
-	s.load(req, f, gpus, 0)
->>>>>>> b6022c07
+	s.load(req, f, nil, gpus, 0)
 	select {
 	case err := <-req.errCh:
 		require.Contains(t, err.Error(), "wait failure")
@@ -123,11 +104,7 @@
 	f       *ggml.GGML
 }
 
-<<<<<<< HEAD
-func (scenario *reqBundle) newServer(gpus discover.GpuInfoList, model string, ggml *llm.GGML, adapters []string, projectors []string, draftModel string, dggml *llm.GGML, opts api.Options, numParallel int) (llm.LlamaServer, error) {
-=======
-func (scenario *reqBundle) newServer(gpus discover.GpuInfoList, model string, f *ggml.GGML, adapters []string, projectors []string, opts api.Options, numParallel int) (llm.LlamaServer, error) {
->>>>>>> b6022c07
+func (scenario *reqBundle) newServer(gpus discover.GpuInfoList, model string, f *ggml.GGML, adapters []string, projectors []string, draftModel string, df *ggml.GGML, opts api.Options, numParallel int) (llm.LlamaServer, error) {
 	return scenario.srv, nil
 }
 
@@ -157,13 +134,8 @@
 	require.NoError(t, err)
 
 	fname := f.Name()
-<<<<<<< HEAD
 	model := &Model{Name: modelName, ShortName: modelName, ModelPath: fname}
-	b.ggml, err = llm.LoadModel(model.ModelPath, 0)
-=======
-	model := &Model{Name: modelName, ModelPath: fname}
 	b.f, err = llm.LoadModel(model.ModelPath, 0)
->>>>>>> b6022c07
 	require.NoError(t, err)
 
 	if duration == nil {
@@ -452,17 +424,10 @@
 	var f *ggml.GGML
 	gpus := discover.GpuInfoList{}
 	server := &mockLlm{estimatedVRAM: 10, estimatedVRAMByGPU: map[string]uint64{}}
-<<<<<<< HEAD
-	s.newServerFn = func(gpus discover.GpuInfoList, model string, ggml *llm.GGML, adapters []string, projectors []string, draftModel string, dggml *llm.GGML, opts api.Options, numParallel int) (llm.LlamaServer, error) {
+	s.newServerFn = func(gpus discover.GpuInfoList, model string, f *ggml.GGML, adapters []string, projectors []string, draftModel string, df *ggml.GGML, opts api.Options, numParallel int) (llm.LlamaServer, error) {
 		return server, nil
 	}
-	s.load(req, ggml, nil, gpus, 0)
-=======
-	s.newServerFn = func(gpus discover.GpuInfoList, model string, f *ggml.GGML, adapters []string, projectors []string, opts api.Options, numParallel int) (llm.LlamaServer, error) {
-		return server, nil
-	}
-	s.load(req, f, gpus, 0)
->>>>>>> b6022c07
+	s.load(req, f, nil, gpus, 0)
 
 	select {
 	case err := <-req.errCh:
@@ -766,15 +731,9 @@
 	}
 	s.getCpuFn = getCpuFn
 	a := newScenarioRequest(t, ctx, "ollama-model-1", 10, &api.Duration{Duration: 5 * time.Millisecond})
-<<<<<<< HEAD
-	s.newServerFn = func(gpus discover.GpuInfoList, model string, ggml *llm.GGML, adapters []string, projectors []string, draftModel string, dggml *llm.GGML, opts api.Options, numParallel int) (llm.LlamaServer, error) {
+	s.newServerFn = func(gpus discover.GpuInfoList, model string, f *ggml.GGML, adapters []string, projectors []string, draftModel string, df *ggml.GGML, opts api.Options, numParallel int) (llm.LlamaServer, error) {
 		require.Len(t, gpus, 1)
-		return a.newServer(gpus, model, ggml, adapters, projectors, draftModel, dggml, opts, numParallel)
-=======
-	s.newServerFn = func(gpus discover.GpuInfoList, model string, f *ggml.GGML, adapters []string, projectors []string, opts api.Options, numParallel int) (llm.LlamaServer, error) {
-		require.Len(t, gpus, 1)
-		return a.newServer(gpus, model, f, adapters, projectors, opts, numParallel)
->>>>>>> b6022c07
+		return a.newServer(gpus, model, f, adapters, projectors, draftModel, df, opts, numParallel)
 	}
 	slog.Info("a")
 	s.pendingReqCh <- a.req
