--- conflicted
+++ resolved
@@ -42,13 +42,8 @@
 	loaded   map[string]*runnerRef
 	loadedMu sync.Mutex
 
-<<<<<<< HEAD
-	loadFn       func(req *LlmRequest, ggml *llm.GGML, dggml *llm.GGML, gpus discover.GpuInfoList, numParallel int)
-	newServerFn  func(gpus discover.GpuInfoList, model string, ggml *llm.GGML, adapters []string, projectors []string, draftModel string, dggml *llm.GGML, opts api.Options, numParallel int) (llm.LlamaServer, error)
-=======
-	loadFn       func(req *LlmRequest, f *ggml.GGML, gpus discover.GpuInfoList, numParallel int)
-	newServerFn  func(gpus discover.GpuInfoList, model string, f *ggml.GGML, adapters []string, projectors []string, opts api.Options, numParallel int) (llm.LlamaServer, error)
->>>>>>> b6022c07
+	loadFn       func(req *LlmRequest, f *ggml.GGML, df *ggml.GGML, gpus discover.GpuInfoList, numParallel int)
+	newServerFn  func(gpus discover.GpuInfoList, model string, f *ggml.GGML, adapters []string, projectors []string, draftModel string, df *ggml.GGML, opts api.Options, numParallel int) (llm.LlamaServer, error)
 	getGpuFn     func() discover.GpuInfoList
 	getCpuFn     func() discover.GpuInfoList
 	reschedDelay time.Duration
@@ -146,7 +141,7 @@
 			for {
 				var runnerToExpire *runnerRef
 				s.loadedMu.Lock()
-				runner := s.loaded[pending.model.ShortName]
+				runner := s.loaded[pending.model.ModelPath]
 				loadedCount := len(s.loaded)
 				s.loadedMu.Unlock()
 				if runner != nil {
@@ -198,14 +193,13 @@
 						pending.errCh <- err
 						break
 					}
-					var dggml *llm.GGML
-					if pending.model.DraftModelPath != "" {
-						dggml, err = llm.LoadModel(pending.model.DraftModelPath, 0)
-						if err != nil {
-							pending.errCh <- err
-							break
-						}
-					}
+
+					dggml, err := llm.LoadModel(pending.model.DraftModelPath, 0)
+					if err != nil {
+						pending.errCh <- err
+						break
+					}
+					
 
 					// Embedding models should always be loaded with parallel=1
 					if pending.model.CheckCapabilities(CapabilityCompletion) != nil {
@@ -333,7 +327,7 @@
 			return
 		case finished := <-s.finishedReqCh:
 			s.loadedMu.Lock()
-			runner := s.loaded[finished.model.ShortName]
+			runner := s.loaded[finished.model.ModelPath]
 			s.loadedMu.Unlock()
 			if runner == nil {
 				slog.Error("finished request signal received after model unloaded", "modelPath", finished.model.ModelPath)
@@ -389,7 +383,7 @@
 			slog.Debug("got lock to unload", "modelPath", runner.modelPath)
 			finished := runner.waitForVRAMRecovery()
 			runner.unload()
-			delete(s.loaded, runner.modelShortName)
+			delete(s.loaded, runner.modelPath)
 			s.loadedMu.Unlock()
 			slog.Debug("runner released", "modelPath", runner.modelPath)
 			runner.refMu.Unlock()
@@ -423,11 +417,7 @@
 	}()
 }
 
-<<<<<<< HEAD
-func (s *Scheduler) load(req *LlmRequest, ggml *llm.GGML, dggml *llm.GGML, gpus discover.GpuInfoList, numParallel int) {
-=======
-func (s *Scheduler) load(req *LlmRequest, f *ggml.GGML, gpus discover.GpuInfoList, numParallel int) {
->>>>>>> b6022c07
+func (s *Scheduler) load(req *LlmRequest, f *ggml.GGML, df *ggml.GGML, gpus discover.GpuInfoList, numParallel int) {
 	if numParallel < 1 {
 		numParallel = 1
 	}
@@ -435,11 +425,7 @@
 	if req.sessionDuration != nil {
 		sessionDuration = req.sessionDuration.Duration
 	}
-<<<<<<< HEAD
-	llama, err := s.newServerFn(gpus, req.model.ModelPath, ggml, req.model.AdapterPaths, req.model.ProjectorPaths, req.model.DraftModelPath, dggml, req.opts, numParallel)
-=======
-	llama, err := s.newServerFn(gpus, req.model.ModelPath, f, req.model.AdapterPaths, req.model.ProjectorPaths, req.opts, numParallel)
->>>>>>> b6022c07
+	llama, err := s.newServerFn(gpus, req.model.ModelPath, f, req.model.AdapterPaths, req.model.ProjectorPaths, req.model.DraftModelPath, df, req.opts, numParallel)
 	if err != nil {
 		// some older models are not compatible with newer versions of llama.cpp
 		// show a generalized compatibility error until there is a better way to
@@ -454,7 +440,6 @@
 	runner := &runnerRef{
 		model:           req.model,
 		modelPath:       req.model.ModelPath,
-		modelShortName:  req.model.ShortName,
 		llama:           llama,
 		Options:         &req.opts,
 		sessionDuration: sessionDuration,
@@ -468,7 +453,7 @@
 	runner.refMu.Lock()
 
 	s.loadedMu.Lock()
-	s.loaded[req.model.ShortName] = runner
+	s.loaded[req.model.ModelPath] = runner
 	slog.Info("loaded runners", "count", len(s.loaded))
 	s.loadedMu.Unlock()
 
@@ -573,10 +558,9 @@
 	expireTimer     *time.Timer
 	expiresAt       time.Time
 
-	model          *Model
-	modelPath      string
-	modelShortName string
-	numParallel    int
+	model       *Model
+	modelPath   string
+	numParallel int
 	*api.Options
 }
 
@@ -709,11 +693,7 @@
 // If the model can not be fit fully within the available GPU(s) nil is returned
 // If numParallel is <= 0, this will attempt try to optimize parallelism based on available VRAM, and adjust
 // opts.NumCtx accordingly
-<<<<<<< HEAD
-func pickBestFullFitByLibrary(req *LlmRequest, ggml *llm.GGML, dggml *llm.GGML, gpus discover.GpuInfoList, numParallel *int) discover.GpuInfoList {
-=======
-func pickBestFullFitByLibrary(req *LlmRequest, f *ggml.GGML, gpus discover.GpuInfoList, numParallel *int) discover.GpuInfoList {
->>>>>>> b6022c07
+func pickBestFullFitByLibrary(req *LlmRequest, f *ggml.GGML, df *ggml.GGML, gpus discover.GpuInfoList, numParallel *int) discover.GpuInfoList {
 	var estimatedVRAM uint64
 
 	var numParallelToTry []int
@@ -738,11 +718,7 @@
 			req.opts.NumCtx = req.origNumCtx * p
 			if !envconfig.SchedSpread() {
 				for _, g := range sgl {
-<<<<<<< HEAD
-					if ok, estimatedVRAM = llm.PredictServerFit([]discover.GpuInfo{g}, ggml, req.model.AdapterPaths, req.model.ProjectorPaths, dggml, req.opts); ok {
-=======
-					if ok, estimatedVRAM = llm.PredictServerFit([]discover.GpuInfo{g}, f, req.model.AdapterPaths, req.model.ProjectorPaths, req.opts, p); ok {
->>>>>>> b6022c07
+					if ok, estimatedVRAM = llm.PredictServerFit([]discover.GpuInfo{g}, f, req.model.AdapterPaths, req.model.ProjectorPaths, df, req.opts, p); ok {
 						slog.Info("new model will fit in available VRAM in single GPU, loading", "model", req.model.ModelPath, "gpu", g.ID, "parallel", p, "available", g.FreeMemory, "required", format.HumanBytes2(estimatedVRAM))
 						*numParallel = p
 						return []discover.GpuInfo{g}
@@ -758,11 +734,7 @@
 		// Now try all the GPUs
 		for _, p := range numParallelToTry {
 			req.opts.NumCtx = req.origNumCtx * p
-<<<<<<< HEAD
-			if ok, estimatedVRAM = llm.PredictServerFit(sgl, ggml, req.model.AdapterPaths, req.model.ProjectorPaths, dggml, req.opts); ok {
-=======
-			if ok, estimatedVRAM = llm.PredictServerFit(sgl, f, req.model.AdapterPaths, req.model.ProjectorPaths, req.opts, p); ok {
->>>>>>> b6022c07
+			if ok, estimatedVRAM = llm.PredictServerFit(sgl, f, req.model.AdapterPaths, req.model.ProjectorPaths, df, req.opts, p); ok {
 				slog.Info("new model will fit in available VRAM, loading", "model", req.model.ModelPath, "library", sgl[0].Library, "parallel", p, "required", format.HumanBytes2(estimatedVRAM))
 				*numParallel = p
 				return sgl
@@ -773,11 +745,7 @@
 }
 
 // If multiple Libraries are detected, pick the Library which loads the most layers for the model
-<<<<<<< HEAD
-func pickBestPartialFitByLibrary(req *LlmRequest, ggml *llm.GGML, dggml *llm.GGML, gpus discover.GpuInfoList, numParallel *int) discover.GpuInfoList {
-=======
-func pickBestPartialFitByLibrary(req *LlmRequest, f *ggml.GGML, gpus discover.GpuInfoList, numParallel *int) discover.GpuInfoList {
->>>>>>> b6022c07
+func pickBestPartialFitByLibrary(req *LlmRequest, f *ggml.GGML, df *ggml.GGML, gpus discover.GpuInfoList, numParallel *int) discover.GpuInfoList {
 	if *numParallel <= 0 {
 		*numParallel = 1
 		req.opts.NumCtx = req.origNumCtx
@@ -789,11 +757,7 @@
 	var bestEstimate uint64
 	var bestFit int
 	for i, gl := range byLibrary {
-<<<<<<< HEAD
-		_, estimatedVRAM := llm.PredictServerFit(gl, ggml, req.model.AdapterPaths, req.model.ProjectorPaths, dggml, req.opts)
-=======
-		_, estimatedVRAM := llm.PredictServerFit(gl, f, req.model.AdapterPaths, req.model.ProjectorPaths, req.opts, *numParallel)
->>>>>>> b6022c07
+		_, estimatedVRAM := llm.PredictServerFit(gl, f, req.model.AdapterPaths, req.model.ProjectorPaths, df, req.opts, *numParallel)
 		if estimatedVRAM > bestEstimate {
 			bestEstimate = estimatedVRAM
 			bestFit = i
@@ -837,9 +801,9 @@
 func (s *Scheduler) unloadAllRunners() {
 	s.loadedMu.Lock()
 	defer s.loadedMu.Unlock()
-	for _, runner := range s.loaded {
+	for model, runner := range s.loaded {
 		if runner.llama != nil {
-			slog.Debug("shutting down runner", "model", runner.modelPath)
+			slog.Debug("shutting down runner", "model", model)
 			runner.llama.Close()
 		}
 	}
@@ -848,7 +812,7 @@
 func (s *Scheduler) expireRunner(model *Model) {
 	s.loadedMu.Lock()
 	defer s.loadedMu.Unlock()
-	runner, ok := s.loaded[model.ShortName]
+	runner, ok := s.loaded[model.ModelPath]
 	if ok {
 		runner.refMu.Lock()
 		runner.expiresAt = time.Now()
@@ -866,21 +830,14 @@
 
 // If other runners are loaded, make sure the pending request will fit in system memory
 // If not, pick a runner to unload, else return nil and the request can be loaded
-<<<<<<< HEAD
-func (s *Scheduler) maybeFindCPURunnerToUnload(req *LlmRequest, ggml *llm.GGML, dggml *llm.GGML, gpus discover.GpuInfoList) *runnerRef {
+func (s *Scheduler) maybeFindCPURunnerToUnload(req *LlmRequest, f *ggml.GGML, df *ggml.GGML, gpus discover.GpuInfoList) *runnerRef {
 	slog.Debug("evaluating if CPU model load will fit in available system memory")
-	estimate, draftEstimate := llm.EstimateGPULayers(gpus, ggml, req.model.ProjectorPaths, dggml, req.opts)
+	estimate, draftEstimate := llm.EstimateGPULayers(gpus, f, req.model.ProjectorPaths, df, req.opts, 1) //NIMNUL -- wtf happeend here? req.opts.NumCtx/req.origNumCtx
 	totalSize := estimate.TotalSize
 	if draftEstimate != nil {
 		totalSize += draftEstimate.TotalSize
 	}
-	if totalSize <= gpus[0].FreeMemory {
-=======
-func (s *Scheduler) maybeFindCPURunnerToUnload(req *LlmRequest, f *ggml.GGML, gpus discover.GpuInfoList) *runnerRef {
-	slog.Debug("evaluating if CPU model load will fit in available system memory")
-	estimate := llm.EstimateGPULayers(gpus, f, req.model.ProjectorPaths, req.opts, req.opts.NumCtx/req.origNumCtx)
 	if estimate.TotalSize <= gpus[0].FreeMemory {
->>>>>>> b6022c07
 		slog.Debug("cpu inference mode, model fits in available system memory", "model", format.HumanBytes2(estimate.TotalSize), "available", format.HumanBytes2(gpus[0].FreeMemory))
 		return nil
 	}
