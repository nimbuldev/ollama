--- conflicted
+++ resolved
@@ -338,335 +338,6 @@
 	return model, nil
 }
 
-<<<<<<< HEAD
-func realpath(rel, from string) string {
-	abspath, err := filepath.Abs(from)
-	if err != nil {
-		return from
-	}
-
-	home, err := os.UserHomeDir()
-	if err != nil {
-		return abspath
-	}
-
-	if from == "~" {
-		return home
-	} else if strings.HasPrefix(from, "~/") {
-		return filepath.Join(home, from[2:])
-	}
-
-	if _, err := os.Stat(filepath.Join(rel, from)); err == nil {
-		// this is a file relative to the Modelfile
-		return filepath.Join(rel, from)
-	}
-
-	return abspath
-}
-
-func CreateModel(ctx context.Context, name model.Name, modelFileDir, quantization string, modelfile *parser.File, fn func(resp api.ProgressResponse)) (err error) {
-	config := ConfigV2{
-		OS:           "linux",
-		Architecture: "amd64",
-		RootFS: RootFS{
-			Type: "layers",
-		},
-	}
-
-	var messages []*api.Message
-	parameters := make(map[string]any)
-
-	var layers []Layer
-	var baseLayers []*layerGGML
-	for _, c := range modelfile.Commands {
-		mediatype := fmt.Sprintf("application/vnd.ollama.image.%s", c.Name)
-		command := c.Name
-
-		switch command {
-		case "model", "draft", "adapter":
-			if name := model.ParseName(c.Args); name.IsValid() && (command == "model" || command == "draft") {
-				name, err := getExistingName(name)
-				if err != nil {
-					return err
-				}
-				baseLayers, err = parseFromModel(ctx, name, fn)
-				if err != nil {
-					return err
-				}
-			} else if strings.HasPrefix(c.Args, "@") {
-				digest := strings.TrimPrefix(c.Args, "@")
-				if ib, ok := intermediateBlobs[digest]; ok {
-					p, err := GetBlobsPath(ib)
-					if err != nil {
-						return err
-					}
-
-					if _, err := os.Stat(p); errors.Is(err, os.ErrNotExist) {
-						// pass
-					} else if err != nil {
-						return err
-					} else {
-						fn(api.ProgressResponse{Status: fmt.Sprintf("using cached layer %s", ib)})
-						digest = ib
-					}
-				}
-
-				blobpath, err := GetBlobsPath(digest)
-				if err != nil {
-					return err
-				}
-
-				blob, err := os.Open(blobpath)
-				if err != nil {
-					return err
-				}
-				defer blob.Close()
-
-				baseLayers, err = parseFromFile(ctx, command, baseLayers, blob, digest, fn)
-				if err != nil {
-					return err
-				}
-			} else if file, err := os.Open(realpath(modelFileDir, c.Args)); err == nil {
-				defer file.Close()
-
-				baseLayers, err = parseFromFile(ctx, command, baseLayers, file, "", fn)
-				if err != nil {
-					return err
-				}
-			} else {
-				return fmt.Errorf("invalid model reference: %s", c.Args)
-			}
-
-			for _, baseLayer := range baseLayers {
-				if quantization != "" &&
-					baseLayer.MediaType == "application/vnd.ollama.image.model" &&
-					baseLayer.GGML != nil &&
-					baseLayer.GGML.Name() == "gguf" {
-					want, err := llm.ParseFileType(quantization)
-					if err != nil {
-						return err
-					}
-
-					ft := baseLayer.GGML.KV().FileType()
-					if !slices.Contains([]string{"F16", "F32"}, ft.String()) {
-						return errors.New("quantization is only supported for F16 and F32 models")
-					} else if want != ft {
-						fn(api.ProgressResponse{Status: fmt.Sprintf("quantizing %s model to %s", ft, quantization)})
-
-						blob, err := GetBlobsPath(baseLayer.Digest)
-						if err != nil {
-							return err
-						}
-
-						temp, err := os.CreateTemp(filepath.Dir(blob), quantization)
-						if err != nil {
-							return err
-						}
-						defer temp.Close()
-						defer os.Remove(temp.Name())
-
-						if err := llama.Quantize(blob, temp.Name(), uint32(want)); err != nil {
-							return err
-						}
-
-						layer, err := NewLayer(temp, baseLayer.MediaType)
-						if err != nil {
-							return err
-						}
-
-						if _, err := temp.Seek(0, io.SeekStart); err != nil {
-							return err
-						}
-
-						ggml, _, err := llm.DecodeGGML(temp, 0)
-						if err != nil {
-							return err
-						}
-
-						baseLayer.Layer = layer
-						baseLayer.GGML = ggml
-					}
-				}
-
-				if baseLayer.GGML != nil && command != "draft" {
-					config.ModelFormat = cmp.Or(config.ModelFormat, baseLayer.GGML.Name())
-					config.ModelFamily = cmp.Or(config.ModelFamily, baseLayer.GGML.KV().Architecture())
-					config.ModelType = cmp.Or(config.ModelType, format.HumanNumber(baseLayer.GGML.KV().ParameterCount()))
-					config.FileType = cmp.Or(config.FileType, baseLayer.GGML.KV().FileType().String())
-					config.ModelFamilies = append(config.ModelFamilies, baseLayer.GGML.KV().Architecture())
-				}
-
-				if command == "draft" && baseLayer.Layer.MediaType == "application/vnd.ollama.image.model" {
-					baseLayer.Layer.MediaType += ".draft"
-				}
-
-				layers = append(layers, baseLayer.Layer)
-			}
-		case "license", "template", "system":
-			if c.Name == "template" {
-				if _, err := template.Parse(c.Args); err != nil {
-					return fmt.Errorf("%w: %s", errBadTemplate, err)
-				}
-			}
-
-			if c.Name != "license" {
-				// replace
-				layers = slices.DeleteFunc(layers, func(layer Layer) bool {
-					if layer.MediaType != mediatype {
-						return false
-					}
-
-					if err := layer.Remove(); err != nil {
-						return false
-					}
-
-					return true
-				})
-			}
-
-			blob := strings.NewReader(c.Args)
-			layer, err := NewLayer(blob, mediatype)
-			if err != nil {
-				return err
-			}
-
-			layers = append(layers, layer)
-		case "message":
-			role, content, ok := strings.Cut(c.Args, ": ")
-			if !ok {
-				return fmt.Errorf("invalid message: %s", c.Args)
-			}
-
-			messages = append(messages, &api.Message{Role: role, Content: content})
-		default:
-			ps, err := api.FormatParams(map[string][]string{c.Name: {c.Args}})
-			if err != nil {
-				return err
-			}
-
-			for k, v := range ps {
-				if ks, ok := parameters[k].([]string); ok {
-					parameters[k] = append(ks, v.([]string)...)
-				} else if vs, ok := v.([]string); ok {
-					parameters[k] = vs
-				} else {
-					parameters[k] = v
-				}
-			}
-		}
-	}
-
-	var err2 error
-	layers = slices.DeleteFunc(layers, func(layer Layer) bool {
-		switch layer.MediaType {
-		case "application/vnd.ollama.image.message":
-			// if there are new messages, remove the inherited ones
-			if len(messages) > 0 {
-				return true
-			}
-
-			return false
-		case "application/vnd.ollama.image.params":
-			// merge inherited parameters with new ones
-			r, err := layer.Open()
-			if err != nil {
-				err2 = err
-				return false
-			}
-			defer r.Close()
-
-			var ps map[string]any
-			if err := json.NewDecoder(r).Decode(&ps); err != nil {
-				err2 = err
-				return false
-			}
-
-			for k, v := range ps {
-				if _, ok := parameters[k]; !ok {
-					parameters[k] = v
-				}
-			}
-
-			return true
-		default:
-			return false
-		}
-	})
-
-	if err2 != nil {
-		return err2
-	}
-
-	if len(messages) > 0 {
-		var b bytes.Buffer
-		if err := json.NewEncoder(&b).Encode(messages); err != nil {
-			return err
-		}
-
-		layer, err := NewLayer(&b, "application/vnd.ollama.image.messages")
-		if err != nil {
-			return err
-		}
-
-		layers = append(layers, layer)
-	}
-
-	if len(parameters) > 0 {
-		var b bytes.Buffer
-		if err := json.NewEncoder(&b).Encode(parameters); err != nil {
-			return err
-		}
-
-		layer, err := NewLayer(&b, "application/vnd.ollama.image.params")
-		if err != nil {
-			return err
-		}
-
-		layers = append(layers, layer)
-	}
-
-	digests := make([]string, len(layers))
-	for i, layer := range layers {
-		digests[i] = layer.Digest
-	}
-
-	config.RootFS.DiffIDs = digests
-
-	var b bytes.Buffer
-	if err := json.NewEncoder(&b).Encode(config); err != nil {
-		return err
-	}
-
-	configLayer, err := NewLayer(&b, "application/vnd.docker.container.image.v1+json")
-	if err != nil {
-		return err
-	}
-
-	for _, layer := range append(layers, configLayer) {
-		if layer.status != "" {
-			fn(api.ProgressResponse{Status: layer.status})
-		}
-	}
-
-	old, _ := ParseNamedManifest(name)
-
-	fn(api.ProgressResponse{Status: "writing manifest"})
-	if err := WriteManifest(name, configLayer, layers); err != nil {
-		return err
-	}
-
-	if !envconfig.NoPrune() && old != nil {
-		if err := old.RemoveLayers(); err != nil {
-			return err
-		}
-	}
-
-	fn(api.ProgressResponse{Status: "success"})
-	return nil
-}
-
-=======
->>>>>>> b6022c07
 func CopyModel(src, dst model.Name) error {
 	if !dst.IsFullyQualified() {
 		return model.Unqualified(dst)
